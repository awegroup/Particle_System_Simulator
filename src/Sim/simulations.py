# -*- coding: utf-8 -*-
"""
Created on Thu Dec 21 14:21:49 2023

@author: Mark Kalsbeek

This module includes tools to aid in simulation, as well as some pre-baked simulation functions
"""


import time
import logging

import scipy as sp
import numpy as np
import matplotlib.pyplot as plt

<<<<<<< HEAD
import sys, os
sys.path.append(os.path.abspath('../..'))

=======
>>>>>>> 1fa3b53e
from src.particleSystem.ParticleSystem import ParticleSystem
import src.Mesh.mesh_functions as MF



class Simulate:
    def __init__(self, ParticleSystem):
        self.PS = ParticleSystem

    def run_simulation(self):
        pass

class Simulate_1d_Stretch(Simulate):
    """
    Simulation class that runs a 1D stretch to asses poisson ratio of mesh
    """
    def __init__(self, ParticleSystem, sim_params, save_plots = False):
        self.PS = ParticleSystem
        self.params = sim_params
        self.steps = sim_params['steps'] # represent strain values
        self.history = {}

    def run_simulation(self):
        x_cleaned = np.array([particle.x for particle in self.PS.particles])
        starting_dimentions = np.ptp(x_cleaned, axis = 0)

        midstrip_indices = MF.ps_find_mid_strip_y(self.PS,
                                                  self.params['midstrip_width'])

        self.PS, boundaries = MF.ps_fix_opposite_boundaries_x(self.PS,
                                                              margin = self.params['boundary_margin'])


        total_displacement = 0
        for strain in self.steps:
            starting_time = time.time()
            print(f'Starting simulation on step {strain=}')
            displacement = starting_dimentions[0] * strain - total_displacement
            total_displacement += displacement
            MF.ps_stretch_in_x(self.PS, boundaries[1], displacement)


            converged = False
            convergence_history = []
            while not converged:
                self.PS.kin_damp_sim()

                #convergence check
                ptp_range = MF.ps_find_strip_dimentions(self.PS, midstrip_indices)
                transverse_strain = (ptp_range[1]-starting_dimentions[1])/starting_dimentions[1]

                reaction_force = MF.ps_find_reaction_of_boundary(self.PS, boundaries[1])
                reaction_force = np.linalg.norm(reaction_force)

                e_kin = self.PS.kinetic_energy
                convergence_history.append(e_kin)
                step = len(convergence_history)
                if step>5:
                    crit = abs(convergence_history[-1]-convergence_history[-2])
                    if crit < 1e-15:
                        converged = True
                    if not step%50:
                        print(f'Just finished {step=}, {crit=:.2e}')
            finished_time = time.time()
            delta_time = finished_time - starting_time


            poissons_ratio = transverse_strain / strain

            self.history[strain] = [reaction_force, poissons_ratio]

            print(f'Finished with {transverse_strain=:.4f} and force {reaction_force=:.2f}')
            print(f'That took  {delta_time//60:.0f}m {delta_time%60:.2f}s')
            print('\n')


    def plot_results(self):
        reaction_force = []
        poissons_ratio = []

        for step in self.steps:
            force, ratio = self.history[step]
            reaction_force.append(force)
            poissons_ratio.append(ratio)

        fig = plt.figure()
        ax1 = fig.add_subplot(121)
        ax1.plot(self.steps, reaction_force)
        ax1.set_title("Reaction Force versus Strain")

        ax2 = fig.add_subplot(122)
        ax2.plot(self.steps, poissons_ratio)
        ax2.set_title("Poissons Ratio versus Strain")

class Simulate_1d_Shear(Simulate):
    """
    Simulation class that runs a 1D shear to asses accuracy of spring value assignment
    """

    def __init__(self, ParticleSystem: ParticleSystem):
        self.PS = ParticleSystem
        self.params = self.PS.params
        self.history = {}

        required = ["dt", "abs_tol", "rel_tol", "convergence_threshold"]

        for key in required:
            if not key in self.params.keys():
                raise KeyError(f"{key} missing from params")

        # Prepare the particle system
        x,_ = self.PS.x_v_current_3D
        peak_values = np.ptp(x, axis = 0)

        # Assign constraints and collect line-constrained particles to apply forces
        # Bottom row = fixed
        # Top row = line constrained to move only in x axis
        self.line_mask = np.zeros(len(self.PS.particles)*3)
        for i, particle in enumerate(self.PS.particles):
            if particle.x[1] == 0:
                particle.set_fixed(True)
            if particle.x[1] == peak_values[1]:
                particle.set_fixed(True,
                                   constraint = [1,0,0],
                                   constraint_type = 'line')
                self.line_mask[i*3] = True
        self.line_indices = np.nonzero(self.line_mask)[0]

    def run_simulation(self, force=1):
        starting_time = time.time()
        print('Starting simulation')
        forces = self.line_mask * force
        self.history['step'] = 0
        self.history['displacement'] = [0]
        x,_ = self.PS.x_v_current
        starting_positions = x.take(self.line_indices)

        converged = False
        while not converged:
            self.history['step'] += 1
            # Advance simulation
            self.PS.kin_damp_sim(forces)


            # Calculate and log displacement
            x,_ = self.PS.x_v_current
            displacement = x.take(self.line_indices) - starting_positions
            self.history['displacement'].append(np.mean(displacement))
            dx = np.mean(displacement)-self.history['displacement'][-2]
            # Check convergence
            if (self.history['step'] > self.params["min_iterations"]
                    and dx < self.params["convergence_threshold"]):
                converged = True
        finished_time = time.time()
        delta_time = finished_time - starting_time
        print(f'Finished at step {self.history["step"]} with {np.mean(displacement)=:.4f}')
        print(f'That took  {delta_time//60:.0f}m {delta_time%60:.2f}s')


class Simulate_airbag(Simulate):
    def __init__(self, ParticleSystem, params):
        # TODO set self.params to self.PS.params and modfiy all references to this previous behaviour
        self.PS = ParticleSystem
        self.params = params
        self.pressure = params['pressure']            # [Pa]


    def run_simulation(self,
                       plotframes: int = 0,
                       plot_whole_bag: bool = False,
                       printframes: int = 10,
                       simulation_function: str = 'default',
                       both_sides: bool = True
                       ):
        """


        Parameters
        ----------
        plotframes : INT, optional
            Save every nth frame. The default is 0, indicating saving zero frame.
        plot_whole_bag : bool, optional
            Wether or not to plot the whole bag. The default is False.
        printframes : int, optional
            Print a mesage every nth frame. The default is 10.
        simulation_function : str, optional
            Allows enabling kinetic damping by passing 'kinetic_damping'. The default is 'default'.
        both_sides : bool, optional
            Choose whether to mirror plot around x-y plane or not

        Returns
        -------
        None.

        """
        if simulation_function == 'kinetic_damping':
            simulation_function = self.PS.kin_damp_sim
        else:
            simulation_function = self.PS.simulate

        # Update pressure value for force calculation
        self.pressure = self.PS.params['pressure']            # [Pa]

        converged = False
        convergence_history = []
        dt = self.params['dt']

        if plotframes:
            fig = plt.figure()
        step = 0
        if hasattr(self.PS,'history'):
            step = len(self.PS.history['dt'])
        start_time = time.time()

        # setup convergence plot
        # fig_converge = plt.figure()
        # ax1 = fig_converge.add_subplot()
        # ax1.set_title('Convergence History')
        # plotline =  ax1.plot(convergence_history)[0]
        # ax1.set_yscale('log')

        while not converged:

            # Logic save plots of the simulation while it is running
            if plotframes and step%plotframes==0:
                # Live plot convergence history
                # plotline.set_ydata(convergence_history)
                # plotline.set_xdata(range(len(convergence_history)))
                # ax1.set_yscale('log')
                # fig_converge.canvas.draw()
                # fig_converge.canvas.flush_events()


                fig.clear()
                ax = fig.add_subplot(projection='3d')

                if plot_whole_bag:
                    self.plot_whole_airbag(ax, both_sides=both_sides)
                else:
                    self.PS.plot(ax)
                x,_ = self.PS.x_v_current_3D
                z = x[:,2]
                zlim =  np.max([z.max(), 1e-7])/100
                if plot_whole_bag:
                    ax.set_zlim(-zlim,zlim)
                else:
                    ax.set_zlim(0,zlim)
                t = np.sum(self.PS.history['dt'])
                ax.set_title(f"Simulate_airbag, t = {t:.5f}")
                fig.tight_layout()
                fig.savefig(f'temp\Airbag{step}.jpg', dpi = 200, format = 'jpg')

            # Force Calculation
            areas = self.PS.find_surface()
            areas = np.nan_to_num(areas)
            f = np.hstack(areas) * self.pressure

            # Advance 1 timesetp
            simulation_function(f)

            # Convergence checking
            d_crit_d_step = 0
            convergence_history.append(self.PS.kinetic_energy)
            if  len(convergence_history)>self.params['min_iterations']:
                d_crit_d_step = abs(convergence_history[-1]-convergence_history[-2])
                if d_crit_d_step<self.params['convergence_threshold']:
                    converged = True


            if printframes and step%printframes==0:
                current_time = time.time()
                t = current_time - start_time
                x,_ = self.PS.x_v_current_3D
                z_max = x[:,2].max()

                if 'dt' in self.PS.history:
                    dt = self.PS.history['dt'][-1]
                    print(f'{step=}, \tt={t//60:.0f}m {t%60:.2f}s, \tcrit={d_crit_d_step:.2g}, \t{z_max=:.4g}, \t{dt=:.2g}')
                else:
                    print(f'{step=}, \tt={t//60:.0f}m {t%60:.2f}s, \tcrit={d_crit_d_step:.2g}, \t{z_max=:.2g}')
            if step > self.params['t_steps']:
                converged = True
            step+= 1
        current_time = time.time()
        delta_time = current_time - start_time
        print(f'Converged in {delta_time//60:.0f}m {delta_time%60:.2f}s, {step} timesteps')

        convergence_history = np.array(convergence_history)
        self.PS.history['convergence'] = convergence_history
        if plotframes:
            fig_converge = plt.figure()
            ax1 = fig_converge.add_subplot()
            ax1.semilogy(convergence_history[convergence_history!=0])
            ax1.set_title('Convergence History')
        #print(convergence_history)

    def plot_whole_airbag(self,
                          ax = None,
                          plotting_function = 'default',
                          both_sides = True):
        """
        Plotting function that rotates and mirrors the simulated section

        Parameters
        ----------
        ax : matplotlib axis object
            Checks for preexisting axis. If none is given, one is made
        plotting_function : Callable, optional
            Allows for surface plot of the bag by passing 'surface'. The default is 'default'.
        both_sides : bool, optional
            Choose whether to mirror plot around x-y plane or not

        Returns
        -------
        ax : TYPE
            DESCRIPTION.

        """
        plotfunct_dict = {'default': self.PS.plot,
                          'surface': self.PS.plot_triangulated_surface}

        plotting_function = plotfunct_dict[plotting_function]
        if ax == None:
            fig = plt.figure()
            ax = fig.add_subplot(projection='3d')

        PS = self.PS

        x, _ = PS.x_v_current

        rotation_matrix = sp.spatial.transform.Rotation.from_euler('z', 90, degrees=True).as_matrix()
        rotation_matrix = sp.linalg.block_diag(*[rotation_matrix for i in range(int(len(x)/3))])

        for i in range(4):

            x = rotation_matrix.dot(x)
            PS.update_pos_unsafe(x)
            plotting_function(ax)
            if both_sides:
                x[2::3] *= -1
                PS.update_pos_unsafe(x)
                plotting_function(ax)

        return ax


class SimulateTripleChainWithMass(Simulate): # Simulate chain of  links joining in the  center where there is a large mass.
    def __init__(self, ParticleSystem, params):
        self.PS = ParticleSystem
        self.params = params


    def run_simulation(self):

        # Calculate external forces
        forces = -1*9.81*np.array([p.m for p in self.PS.particles])
        forces = np.outer(forces, [0,0,1]).flatten()

        converged = False
        self.convergence_history = {'e_kin': [],
                                    'x': [],
                                    'v': [],
                                    'f_int': []
                                    }
        self.PS.step = 0
        max_steps = self.params['max_sim_steps']
        info_dump_divisor = int(max_steps/100)
        while not converged:
            x,v = self.PS.kin_damp_sim(forces)

            self.PS.step+=1

            #internal_forces = [sd.force_value() for sd in self.PS.springdampers]
            #force_mag = np.linalg.norm(internal_forces, axis = 1)
            #residual = force_mag - np.mean(force_mag)
            #rms_res = np.sqrt(np.mean(residual*residual))

            #total_velocity = np.sum(np.array([p.v for p in self.PS.particles]))

            e_kin = self.PS.kinetic_energy
            f_int = [sd.force_value() for sd in self.PS.springdampers]

            self.convergence_history['e_kin'].append(e_kin)
            self.convergence_history['x'].append(x)
            self.convergence_history['v'].append(v)
            self.convergence_history['f_int'].append(f_int)

            if len(self.convergence_history['e_kin'])>100:
                recent_movement = np.mean(self.convergence_history['e_kin'][-10:-1])
                if self.PS.step%info_dump_divisor == 0:
                    logging.info(f'{self.PS.step=}, {recent_movement=}')
                if recent_movement<self.params['convergence_threshold']:
                    converged = True
            if self.PS.step>max_steps :
                logging.warning(f"Simulation exceeded limit with {self.PS.step=}>{max_steps=}")
                converged = True



class Simulate_Lightsail(Simulate):
    def __init__(self, ParticleSystem, ForceCalculator, params):
        # TODO set self.params to self.PS.params and modfiy all references to this previous behaviour
        self.PS = ParticleSystem
        self.params = params
        self.FC = ForceCalculator


    def run_simulation(self,
                       plotframes: int = 0,
                       printframes: int = 10,
                       simulation_function: str = 'default',
<<<<<<< HEAD
                       plot_forces=False,
                       file_id = ''):
=======
                       plot_forces=False):
>>>>>>> 1fa3b53e
        """


        Parameters
        ----------
        plotframes : INT, optional
            Save every nth frame. The default is 0, indicating saving zero frame.
        printframes : int, optional
            Print a mesage every nth frame. The default is 10.
        simulation_function : str, optional
            Allows enabling kinetic damping by passing 'kinetic_damping'. The default is 'default'.


        Returns
        -------
        None.

        """
        if simulation_function == 'kinetic_damping':
            simulation_function = self.PS.kin_damp_sim
        else:
            simulation_function = self.PS.simulate()

        converged = False
        convergence_history = []
        dt = self.params['dt']

        if plotframes:
            fig = plt.figure(figsize = [20,16])
        step = 0
<<<<<<< HEAD
        min_steps = self.params['min_iterations']
        if hasattr(self.PS,'history'):
            step = len(self.PS.history['dt'])
            min_steps += step
=======
        if hasattr(self.PS,'history'):
            step = len(self.PS.history['dt'])
>>>>>>> 1fa3b53e
        start_time = time.time()

        # setup convergence plot
        # fig_converge = plt.figure()
        # ax1 = fig_converge.add_subplot()
        # ax1.set_title('Convergence History')
        # plotline =  ax1.plot(convergence_history)[0]
        # ax1.set_yscale('log')

        while not converged:
            # Force Calculation
            f = self.FC.force_value()

            # Logic save plots of the simulation while it is running
            if plotframes and step%plotframes==0:
                # Live plot convergence history
                # plotline.set_ydata(convergence_history)
                # plotline.set_xdata(range(len(convergence_history)))
                # ax1.set_yscale('log')
                # fig_converge.canvas.draw()
                # fig_converge.canvas.flush_events()


                fig.clear()
                ax = fig.add_subplot(projection='3d')
                if plot_forces:
                    self.PS.plot_forces(f,ax)
                else:
                    self.PS.plot(ax)
                x,_ = self.PS.x_v_current_3D
                z = x[:,2]
                zlim =  np.max([z.max(), 1e-7])
                ax.set_zlim(0,zlim)
                t = np.sum(self.PS.history['dt'])
                ax.set_title(f"Simulate Lightsail, t = {t:.5f}")
                fig.tight_layout()
<<<<<<< HEAD
                fig.savefig(f'temp\Lightsail{file_id}{step}.jpg', dpi = 200, format = 'jpg')
=======
                fig.savefig(f'temp\Lightsail{step}.jpg', dpi = 200, format = 'jpg')
>>>>>>> 1fa3b53e

            # Advance 1 timesetp
            simulation_function(f.ravel())

            # Convergence checking
            d_crit_d_step = 0
            convergence_history.append(self.PS.kinetic_energy)
<<<<<<< HEAD
            if  len(convergence_history)>min_steps:
=======
            if  len(convergence_history)>self.params['min_iterations']:
>>>>>>> 1fa3b53e
                d_crit_d_step = abs(convergence_history[-1]-convergence_history[-2])
                if d_crit_d_step<self.params['convergence_threshold']:
                    converged = True


            if printframes and step%printframes==0:
                current_time = time.time()
                t = current_time - start_time
                x,_ = self.PS.x_v_current_3D
                z_max = x[:,2].max()

                if 'dt' in self.PS.history:
                    dt = self.PS.history['dt'][-1]
                    print(f'{step=}, \tt={t//60:.0f}m {t%60:.2f}s, \tcrit={d_crit_d_step:.2g}, \t{z_max=:.4g}, \t{dt=:.2g}')
                else:
                    print(f'{step=}, \tt={t//60:.0f}m {t%60:.2f}s, \tcrit={d_crit_d_step:.2g}, \t{z_max=:.2g}')
            if step > self.params['t_steps']:
                converged = True
            step+= 1
        current_time = time.time()
        delta_time = current_time - start_time
        print(f'Converged in {delta_time//60:.0f}m {delta_time%60:.2f}s, {step} timesteps')

        convergence_history = np.array(convergence_history)
<<<<<<< HEAD
        if 'convergence' in self.PS.history.keys():
            self.PS.history['convergence'] = np.hstack((self.PS.history['convergence'],convergence_history))
        else:
            self.PS.history['convergence'] = convergence_history
=======
        self.PS.history['convergence'] = convergence_history
>>>>>>> 1fa3b53e
        if plotframes:
            fig_converge = plt.figure()
            ax1 = fig_converge.add_subplot()
            ax1.semilogy(convergence_history[convergence_history!=0])
            ax1.set_title('Convergence History')
        #print(convergence_history)

if __name__ == '__main__':
    params = {
        # model parameters
        "k": 1,  # [N/m]   spring stiffness
        "k_d": 1,  # [N/m] spring stiffness for diagonal elements
        "c": 1,  # [N s/m] damping coefficient
        "m_segment": 1, # [kg] mass of each node

        # simulation settings
        "dt": 0.1,  # [s]       simulation timestep
        "t_steps": 1000,  # [-]      number of simulated time steps
        "abs_tol": 1e-50,  # [m/s]     absolute error tolerance iterative solver
        "rel_tol": 1e-5,  # [-]       relative error tolerance iterative solver
        "max_iter": 1e2,  # [-]       maximum number of iterations]

        # Simulation Steps
        "steps": np.linspace(0.01,0.1, 25),

        # Mesh_dependent_settings
        "midstrip_width": 1,
        "boundary_margin": 0.175
        }

    initial_conditions, connections = MF.mesh_square_cross(30,30,1,params)
    # initial_conditions, connections = MF.mesh_rotate_and_trim(initial_conditions,
    #                                                        connections,
    #                                                        45/2)
    PS = ParticleSystem(connections, initial_conditions,params)

    Sim = Simulate_1d_Stretch(PS, params)
    Sim.run_simulation()
    Sim.plot_results()
    for key in Sim.history.keys():
        reaction, poisson = Sim.history[key]
        print(f"Strain {key}, {reaction=}, {poisson=}")
<|MERGE_RESOLUTION|>--- conflicted
+++ resolved
@@ -15,12 +15,9 @@
 import numpy as np
 import matplotlib.pyplot as plt
 
-<<<<<<< HEAD
 import sys, os
 sys.path.append(os.path.abspath('../..'))
 
-=======
->>>>>>> 1fa3b53e
 from src.particleSystem.ParticleSystem import ParticleSystem
 import src.Mesh.mesh_functions as MF
 
@@ -432,12 +429,8 @@
                        plotframes: int = 0,
                        printframes: int = 10,
                        simulation_function: str = 'default',
-<<<<<<< HEAD
                        plot_forces=False,
                        file_id = ''):
-=======
-                       plot_forces=False):
->>>>>>> 1fa3b53e
         """
 
 
@@ -468,15 +461,11 @@
         if plotframes:
             fig = plt.figure(figsize = [20,16])
         step = 0
-<<<<<<< HEAD
         min_steps = self.params['min_iterations']
         if hasattr(self.PS,'history'):
             step = len(self.PS.history['dt'])
             min_steps += step
-=======
-        if hasattr(self.PS,'history'):
-            step = len(self.PS.history['dt'])
->>>>>>> 1fa3b53e
+
         start_time = time.time()
 
         # setup convergence plot
@@ -513,11 +502,8 @@
                 t = np.sum(self.PS.history['dt'])
                 ax.set_title(f"Simulate Lightsail, t = {t:.5f}")
                 fig.tight_layout()
-<<<<<<< HEAD
                 fig.savefig(f'temp\Lightsail{file_id}{step}.jpg', dpi = 200, format = 'jpg')
-=======
-                fig.savefig(f'temp\Lightsail{step}.jpg', dpi = 200, format = 'jpg')
->>>>>>> 1fa3b53e
+
 
             # Advance 1 timesetp
             simulation_function(f.ravel())
@@ -525,11 +511,8 @@
             # Convergence checking
             d_crit_d_step = 0
             convergence_history.append(self.PS.kinetic_energy)
-<<<<<<< HEAD
             if  len(convergence_history)>min_steps:
-=======
-            if  len(convergence_history)>self.params['min_iterations']:
->>>>>>> 1fa3b53e
+
                 d_crit_d_step = abs(convergence_history[-1]-convergence_history[-2])
                 if d_crit_d_step<self.params['convergence_threshold']:
                     converged = True
@@ -554,14 +537,11 @@
         print(f'Converged in {delta_time//60:.0f}m {delta_time%60:.2f}s, {step} timesteps')
 
         convergence_history = np.array(convergence_history)
-<<<<<<< HEAD
         if 'convergence' in self.PS.history.keys():
             self.PS.history['convergence'] = np.hstack((self.PS.history['convergence'],convergence_history))
         else:
             self.PS.history['convergence'] = convergence_history
-=======
-        self.PS.history['convergence'] = convergence_history
->>>>>>> 1fa3b53e
+
         if plotframes:
             fig_converge = plt.figure()
             ax1 = fig_converge.add_subplot()
